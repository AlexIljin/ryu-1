--- conflicted
+++ resolved
@@ -230,7 +230,6 @@
   return 1;
 }
 
-<<<<<<< HEAD
 static inline uint32_t decimalLength2(const uint64_t v) {
   static const uint64_t table[18] = {
     0ull,
@@ -260,27 +259,11 @@
   return y + 1;
 }
 
-int d2s_buffered_n(double f, char* result) {
-  // Step 1: Decode the floating-point number, and unify normalized and subnormal cases.
-  const uint32_t mantissaBits = DOUBLE_MANTISSA_BITS;
-  const uint32_t exponentBits = DOUBLE_EXPONENT_BITS;
-  const uint32_t offset = (1u << (exponentBits - 1)) - 1;
-
-  uint64_t bits = 0;
-  // This only works on little-endian architectures.
-  memcpy(&bits, &f, sizeof(double));
-
-  // Decode bits into sign, mantissa, and exponent.
-  const bool sign = ((bits >> (mantissaBits + exponentBits)) & 1) != 0;
-  const uint64_t ieeeMantissa = bits & ((1ull << mantissaBits) - 1);
-  const uint32_t ieeeExponent = (uint32_t) ((bits >> mantissaBits) & ((1u << exponentBits) - 1));
-=======
 // A floating decimal representing m * 10^e.
 typedef struct floating_decimal_64 {
   uint64_t mantissa;
   int32_t exponent;
 } floating_decimal_64;
->>>>>>> 2dbe0a1b
 
 static inline floating_decimal_64 d2d(const uint64_t ieeeMantissa, const uint32_t ieeeExponent) {
   const uint32_t bias = (1u << (DOUBLE_EXPONENT_BITS - 1)) - 1;
